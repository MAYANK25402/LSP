from LSP.plugin.completion import CompletionHandler
from LSP.plugin.core.registry import is_supported_view
from LSP.plugin.core.typing import Any, Generator, List, Dict, Callable
from setup import CI, SUPPORTED_SYNTAX, TextDocumentTestCase, add_config, remove_config, text_config
from unittesting import DeferrableTestCase
import sublime
from sublime_plugin import view_event_listeners, ViewEventListener


additional_edits = {
    'label': 'asdf',
    'additionalTextEdits': [
        {
            'range': {
                'start': {
                    'line': 0,
                    'character': 0
                },
                'end': {
                    'line': 0,
                    'character': 0
                }
            },
            'newText': 'import asdf;\n'
        }
    ]
}


class InitializationTests(DeferrableTestCase):
    def setUp(self) -> 'Generator':
        self.view = sublime.active_window().new_file()
        add_config(text_config)

    def test_is_not_applicable(self) -> None:
        self.assertFalse(CompletionHandler.is_applicable(dict()))

    def test_is_applicable(self) -> None:
        self.assertTrue(CompletionHandler.is_applicable(dict(syntax=SUPPORTED_SYNTAX)))

    def test_not_enabled(self) -> 'Generator':
        self.assertTrue(is_supported_view(self.view))
        handler = CompletionHandler(self.view)
        self.assertFalse(handler.initialized)
        self.assertFalse(handler.enabled)
        result = handler.on_query_completions("", [0])
        yield lambda: handler.initialized
        yield lambda: not handler.enabled
        self.assertIsNone(result)

    def tearDown(self) -> 'Generator':
        remove_config(text_config)
        if self.view:
            self.view.set_scratch(True)
            self.view.window().focus_view(self.view)
            self.view.window().run_command("close_file")


class QueryCompletionsTests(TextDocumentTestCase):
<<<<<<< HEAD
=======

    def get_view_event_listener(self, unique_attribute: str) -> 'Optional[ViewEventListener]':
        for listener in view_event_listeners[self.view.id()]:
            if unique_attribute in dir(listener):
                return listener
        return None

>>>>>>> 161e0dc3
    def init_view_settings(self) -> None:
        super().init_view_settings()
        assert self.view
        self.view.settings().set("auto_complete_selector", "text.plain")

    def await_message(self, msg: str) -> 'Generator':
        if CI:
            yield 500
        yield from super().await_message(msg)

    def type(self, text: str) -> None:
        self.view.run_command('append', {'characters': text})
        self.view.run_command('move_to', {'to': 'eol'})

    def move_cursor(self, row: int, col: int) -> None:
        point = self.view.text_point(row, col)
        # move cursor to point
        s = self.view.sel()
        s.clear()
        s.add(point)

    def create_commit_completion_closure(self) -> Callable[[], bool]:
        committed = False
        current_change_count = self.view.change_count()

        def commit_completion() -> bool:
            if not self.view.is_auto_complete_visible():
                return False
            nonlocal committed
            nonlocal current_change_count
            if not committed:
                self.view.run_command("commit_completion")
                committed = True
            return self.view.change_count() > current_change_count

        return commit_completion

    def select_completion(self) -> 'Generator':
        self.view.run_command('auto_complete')
        yield self.create_commit_completion_closure()

    def read_file(self) -> str:
        return self.view.substr(sublime.Region(0, self.view.size()))

    def verify(self, *, completion_items: List[Dict[str, Any]], insert_text: str, expected_text: str) -> Generator:
        if insert_text:
            self.type(insert_text)
        self.set_response("textDocument/completion", completion_items)
        yield from self.select_completion()
        yield from self.await_message("textDocument/completion")
        self.assertEqual(self.read_file(), expected_text)

    def test_none(self) -> 'Generator':
        self.set_response("textDocument/completion", None)
        self.view.run_command('auto_complete')
        yield lambda: self.view.is_auto_complete_visible()

    def test_simple_label(self) -> 'Generator':
        yield from self.verify(
            completion_items=[{'label': 'asdf'}, {'label': 'efcgh'}],
            insert_text='',
            expected_text='asdf')

    def test_prefer_insert_text_over_label(self) -> 'Generator':
        yield from self.verify(
            completion_items=[{"label": "Label text", "insertText": "Insert text"}],
            insert_text='',
            expected_text='Insert text')

    def test_prefer_text_edit_over_insert_text(self) -> 'Generator':
        yield from self.verify(
            completion_items=[{
                "label": "Label text",
                "insertText": "Insert text",
                "textEdit": {
                    "newText": "Text edit",
                    "range": {
                        "end": {
                            "character": 5,
                            "line": 0
                        },
                        "start": {
                            "character": 0,
                            "line": 0
                        }
                    }
                }
            }],
            insert_text='',
            expected_text='Text edit')

    def test_simple_insert_text(self) -> 'Generator':
        yield from self.verify(
            completion_items=[{'label': 'asdf', 'insertText': 'asdf()'}],
            insert_text="a",
            expected_text='asdf()')

    def test_var_prefix_using_label(self) -> 'Generator':
        yield from self.verify(completion_items=[{'label': '$what'}], insert_text="$", expected_text="$what")

    def test_var_prefix_added_in_insertText(self) -> 'Generator':
        """
        Powershell: label='true', insertText='$true' (see https://github.com/sublimelsp/LSP/issues/294)
        """
        yield from self.verify(
            completion_items=[{
                "insertText": "$true",
                "label": "true",
                "textEdit": {
                    "newText": "$true",
                    "range": {
                        "end": {
                            "character": 5,
                            "line": 0
                        },
                        "start": {
                            "character": 0,
                            "line": 0
                        }
                    }
                }
            }],
            insert_text="$",
            expected_text="$true")

    def test_var_prefix_added_in_label(self) -> 'Generator':
        """
        PHP language server: label='$someParam', textEdit='someParam' (https://github.com/sublimelsp/LSP/issues/368)
        """
        yield from self.verify(
            completion_items=[{
                'label': '$what',
                'textEdit': {
                    'range': {
                        'start': {
                            'line': 0,
                            'character': 0
                        },
                        'end': {
                            'line': 0,
                            'character': 1
                        }
                    },
                    'newText': '$what'
                }
            }],
            insert_text="$",
            expected_text="$what")

    def test_space_added_in_label(self) -> 'Generator':
        """
        Clangd: label=" const", insertText="const" (https://github.com/sublimelsp/LSP/issues/368)
        """
        yield from self.verify(
            completion_items=[{'label': ' const', 'insertText': 'const'}],
            insert_text='',
            expected_text="const")

    def test_dash_missing_from_label(self) -> 'Generator':
        """
        Powershell: label="UniqueId", insertText="-UniqueId" (https://github.com/sublimelsp/LSP/issues/572)
        """
        yield from self.verify(
            completion_items=[{
                'label': 'UniqueId',
                'insertText': '-UniqueId',
                'textEdit': {
                    'range': {
                        'start': {
                            'character': 0,
                            'line': 0
                        },
                        'end': {
                            'character': 1,
                            'line': 0
                        }
                    },
                    'newText': '-UniqueId'
                }
            }],
            insert_text="u",
            expected_text="-UniqueId")

    def test_edit_before_cursor(self) -> 'Generator':
        """
        Metals: label="override def myFunction(): Unit"
        """
        yield from self.verify(
            completion_items=[{
                'insertTextFormat': 2,
                'label': 'override def myFunction(): Unit',
                'textEdit': {
                    'newText': 'override def myFunction(): Unit = ${0:???}',
                    'range': {
                        'start': {
                            'line': 0,
                            'character': 2
                        },
                        'end': {
                            'line': 0,
                            'character': 7
                        }
                    }
                }
            }],
            insert_text='  def myF',
            expected_text='  override def myFunction(): Unit = ???')

    def test_edit_after_nonword(self) -> 'Generator':
        """
        Metals: List.| selects label instead of textedit
        See https://github.com/sublimelsp/LSP/issues/645
        """
        yield from self.verify(
            completion_items=[{
                'insertTextFormat': 2,
                'label': 'apply[A](xs: A*): List[A]',
                'textEdit': {
                    'newText': 'apply($0)',
                    'range': {
                        'start': {
                            'line': 0,
                            'character': 5
                        },
                        'end': {
                            'line': 0,
                            'character': 5
                        }
                    }
                }
            }],
            insert_text="List.",
            expected_text='List.apply()')

    def test_implement_all_members_quirk(self) -> 'Generator':
        """
        Metals: "Implement all members" should just select the newText.
        https://github.com/sublimelsp/LSP/issues/771
        """
        yield from self.verify(
            completion_items=[{
                'insertTextFormat': 2,
                'label': 'Implement all members',
                'textEdit': {
                    'newText': 'def foo: Int \u003d ${0:???}\n   def boo: Int \u003d ${0:???}',
                    'range': {
                        'start': {
                            'line': 0,
                            'character': 0
                        },
                        'end': {
                            'line': 0,
                            'character': 1
                        }
                    }
                }
            }],
            insert_text="I",
            expected_text='def foo: Int = ???\n   def boo: Int = ???')

    def test_additional_edits(self) -> 'Generator':
        yield from self.verify(
            completion_items=[{
                'label': 'asdf',
                'additionalTextEdits': [
                    {
                        'range': {
                            'start': {
                                'line': 0,
                                'character': 0
                            },
                            'end': {
                                'line': 0,
                                'character': 0
                            }
                        },
                        'newText': 'import asdf;\n'
                    }
                ]
            }],
            insert_text='',
            expected_text='import asdf;\nasdf')

    def test_resolve_for_additional_edits(self) -> 'Generator':
        self.set_response('textDocument/completion', [{'label': 'asdf'}, {'label': 'efcgh'}])
        self.set_response('completionItem/resolve', additional_edits)

        yield from self.select_completion()
        yield from self.await_message('textDocument/completion')
        yield from self.await_message('completionItem/resolve')

        self.assertEquals(
            self.read_file(),
            'import asdf;\nasdf')

    def test_apply_additional_edits_only_once(self) -> 'Generator':
        self.set_response('textDocument/completion', [{'label': 'asdf'}, {'label': 'efcgh'}])
        self.set_response('completionItem/resolve', additional_edits)

        yield from self.select_completion()
        yield from self.await_message('textDocument/completion')

        self.assertEquals(
            self.read_file(),
            'import asdf;\nasdf')

    def test_prefix_should_include_the_dollar_sign(self) -> 'Generator':
        self.set_response(
            'textDocument/completion',
            {
                "items":
                [
                    {
                        "label": "$hello",
                        "textEdit":
                        {
                            "newText": "$hello",
                            "range": {"end": {"line": 2, "character": 3}, "start": {"line": 2, "character": 0}}
                        },
                        "data": 2369386987913238,
                        "detail": "int",
                        "kind": 6,
                        "sortText": "$hello"
                    }
                ],
                "isIncomplete": False
            })

        self.type('<?php\n$hello = "world";\n$he\n?>\n')
        # move cursor after `$he|`
        self.move_cursor(2, 3)
        yield from self.select_completion()
        yield from self.await_message('textDocument/completion')

        self.assertEquals(self.read_file(), '<?php\n$hello = "world";\n$hello\n?>\n')

    def test_fuzzy_match_plaintext_insert_text(self) -> 'Generator':
        yield from self.verify(
            completion_items=[{
                'insertTextFormat': 1,
                'label': 'aaba',
                'insertText': 'aaca'
            }],
            insert_text='aa',
            expected_text='aaca')

    def test_fuzzy_match_plaintext_text_edit(self) -> 'Generator':
        yield from self.verify(
            completion_items=[{
                'insertTextFormat': 1,
                'label': 'aaba',
                'textEdit': {
                    'newText': 'aaca',
                    'range': {'start': {'line': 0, 'character': 0}, 'end': {'line': 0, 'character': 3}}}
            }],
            insert_text='aab',
            expected_text='aaca')

    def test_fuzzy_match_snippet_insert_text(self) -> 'Generator':
        yield from self.verify(
            completion_items=[{
                'insertTextFormat': 2,
                'label': 'aaba',
                'insertText': 'aaca'
            }],
            insert_text='aab',
            expected_text='aaca')

    def test_fuzzy_match_snippet_text_edit(self) -> 'Generator':
        yield from self.verify(
            completion_items=[{
                'insertTextFormat': 2,
                'label': 'aaba',
                'textEdit': {
                    'newText': 'aaca',
                    'range': {'start': {'line': 0, 'character': 0}, 'end': {'line': 0, 'character': 2}}}
            }],
            insert_text='aab',
            expected_text='aaca')

    def verify_multi_cursor(self, completion: Dict[str, Any]) -> 'Generator':
        """
        This checks whether `fd` gets replaced by `fmod` when the cursor is at `fd|`.
        Turning the `d` into an `m` is an important part of the test.
        """
        self.type('fd\nfd\nfd')
        selection = self.view.sel()
        selection.clear()
        selection.add(sublime.Region(2, 2))
        selection.add(sublime.Region(5, 5))
        selection.add(sublime.Region(8, 8))
        self.assertEqual(len(selection), 3)
        for region in selection:
            self.assertEqual(self.view.substr(self.view.line(region)), "fd")
        self.set_response("textDocument/completion", [completion])
        yield from self.select_completion()
        yield from self.await_message("textDocument/completion")
        self.assertEqual(self.read_file(), 'fmod()\nfmod()\nfmod()')

    def test_multi_cursor_plaintext_insert_text(self) -> 'Generator':
        yield from self.verify_multi_cursor({
            'insertTextFormat': 1,
            'label': 'fmod(a, b)',
            'insertText': 'fmod()'
        })

    def test_multi_cursor_plaintext_text_edit(self) -> 'Generator':
        yield from self.verify_multi_cursor({
            'insertTextFormat': 1,
            'label': 'fmod(a, b)',
            'textEdit': {
                'newText': 'fmod()',
                'range': {'start': {'line': 0, 'character': 0}, 'end': {'line': 0, 'character': 2}}
            }
        })

    def test_multi_cursor_snippet_insert_text(self) -> 'Generator':
        yield from self.verify_multi_cursor({
            'insertTextFormat': 2,
            'label': 'fmod(a, b)',
            'insertText': 'fmod($0)'
        })

    def test_multi_cursor_snippet_text_edit(self) -> 'Generator':
        yield from self.verify_multi_cursor({
            'insertTextFormat': 2,
            'label': 'fmod(a, b)',
            'textEdit': {
                'newText': 'fmod($0)',
                'range': {'start': {'line': 0, 'character': 0}, 'end': {'line': 0, 'character': 2}}
            }
        })

    def test_nontrivial_text_edit_removal(self) -> 'Generator':
        self.type('#include <u>')
        self.move_cursor(0, 11)  # Put the cursor inbetween 'u' and '>'
        self.set_response("textDocument/completion", [{
            'filterText': 'uchar.h>',
            'label': ' uchar.h>',
            'textEdit': {
                # This range should remove "u>" and then insert "uchar.h>"
                'range': {'start': {'line': 0, 'character': 10}, 'end': {'line': 0, 'character': 12}},
                'newText': 'uchar.h>'
            },
            'insertText': 'uchar.h>',
            'kind': 17,
            'insertTextFormat': 2
        }])
        yield from self.select_completion()
        yield from self.await_message("textDocument/completion")
        self.assertEqual(self.read_file(), '#include <uchar.h>')

    def test_nontrivial_text_edit_removal_with_buffer_modifications_clangd(self) -> 'Generator':
        self.type('#include <u>')
        self.move_cursor(0, 11)  # Put the cursor inbetween 'u' and '>'
        self.set_response("textDocument/completion", [{
            'filterText': 'uchar.h>',
            'label': ' uchar.h>',
            'textEdit': {
                # This range should remove "u>" and then insert "uchar.h>"
                'range': {'start': {'line': 0, 'character': 10}, 'end': {'line': 0, 'character': 12}},
                'newText': 'uchar.h>'
            },
            'insertText': 'uchar.h>',
            'kind': 17,
            'insertTextFormat': 2
        }])
        self.view.run_command('auto_complete')  # show the AC widget
        yield from self.await_message("textDocument/completion")
        yield 100
        self.view.run_command('insert', {'characters': 'c'})  # type characters
        yield 100
        self.view.run_command('insert', {'characters': 'h'})  # while the AC widget
        yield 100
        self.view.run_command('insert', {'characters': 'a'})  # is visible
        yield 100
        # Commit the completion. The buffer has been modified in the meantime, so the old text edit that says to
        # remove "u>" is invalid. The code in completion.py must be able to handle this.
        yield self.create_commit_completion_closure()
        self.assertEqual(self.read_file(), '#include <uchar.h>')

    def test_nontrivial_text_edit_removal_with_buffer_modifications_json(self) -> 'Generator':
        self.type('{"k"}')
        self.move_cursor(0, 3)  # Put the cursor inbetween 'k' and '"'
        self.set_response("textDocument/completion", [{
            'kind': 10,
            'documentation': 'Array of single or multiple keys',
            'insertTextFormat': 2,
            'label': 'keys',
            'textEdit': {
                # This range should remove '"k"' and then insert '"keys": []'
                'range': {'start': {'line': 0, 'character': 1}, 'end': {'line': 0, 'character': 4}},
                'newText': '"keys": [$1]'
            },
            "filterText": '"keys"',
            "insertText": 'keys": [$1]'
        }])
        self.view.run_command('auto_complete')  # show the AC widget
        yield from self.await_message("textDocument/completion")
        yield 100
        self.view.run_command('insert', {'characters': 'e'})  # type characters
        yield 100
        self.view.run_command('insert', {'characters': 'y'})  # while the AC widget is open
        yield 100
        # Commit the completion. The buffer has been modified in the meantime, so the old text edit that says to
        # remove '"k"' is invalid. The code in completion.py must be able to handle this.
        yield self.create_commit_completion_closure()
        self.assertEqual(self.read_file(), '{"keys": []}')<|MERGE_RESOLUTION|>--- conflicted
+++ resolved
@@ -57,16 +57,7 @@
 
 
 class QueryCompletionsTests(TextDocumentTestCase):
-<<<<<<< HEAD
-=======
-
-    def get_view_event_listener(self, unique_attribute: str) -> 'Optional[ViewEventListener]':
-        for listener in view_event_listeners[self.view.id()]:
-            if unique_attribute in dir(listener):
-                return listener
-        return None
-
->>>>>>> 161e0dc3
+
     def init_view_settings(self) -> None:
         super().init_view_settings()
         assert self.view
