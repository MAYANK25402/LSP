from .collections import DottedDict
from .protocol import Point, Range, Notification, Request
from .typing import Optional, Dict, Any, Iterable, List, Union
from .url import filename_to_uri
<<<<<<< HEAD
import linecache
import mdpopups
import re
import sublime
=======
from .url import uri_to_filename
>>>>>>> bf7dcf79


def get_line(window: Optional[sublime.Window], file_name: str, row: int) -> str:
    '''
    Get the line from the buffer if the view is open, else get line from linecache.
    row - is 0 based. If you want to get the first line, you should pass 0.
    '''
    if not window:
        return ''

    view = window.find_open_file(file_name)
    if view:
        # get from buffer
        point = view.text_point(row, 0)
        return view.substr(view.line(point)).strip()
    else:
        # get from linecache
        # linecache row is not 0 based, so we increment it by 1 to get the correct line.
        return linecache.getline(file_name, row + 1).strip()


def point_to_offset(point: Point, view: sublime.View) -> int:
    # @see https://microsoft.github.io/language-server-protocol/specifications/specification-3-15/#position
    # If the character value is greater than the line length it defaults back to the line length.
    return min(view.text_point_utf16(point.row, point.col), view.line(view.text_point(point.row, 0)).b)


def offset_to_point(view: sublime.View, offset: int) -> Point:
    return Point(*view.rowcol_utf16(offset))


def range_to_region(range: Range, view: sublime.View) -> sublime.Region:
    return sublime.Region(point_to_offset(range.start, view), point_to_offset(range.end, view))


def region_to_range(view: sublime.View, region: sublime.Region) -> Range:
    return Range(
        offset_to_point(view, region.begin()),
        offset_to_point(view, region.end())
    )


def location_to_encoded_filename(location: Dict[str, Any]) -> str:
    if "targetUri" in location:
        uri = location["targetUri"]
        position = location["targetSelectionRange"]["start"]
    else:
        uri = location["uri"]
        position = location["range"]["start"]
    # WARNING: Cannot possibly do UTF-16 conversion :) Oh well.
    return '{}:{}:{}'.format(uri_to_filename(uri), position['line'] + 1, position['character'] + 1)


class MissingFilenameError(Exception):

    def __init__(self, view_id: int) -> None:
        super().__init__("View {} has no filename".format(view_id))
        self.view_id = view_id


def uri_from_view(view: sublime.View) -> str:
    file_name = view.file_name()
    if file_name:
        return filename_to_uri(file_name)
    raise MissingFilenameError(view.id())


def text_document_identifier(view: sublime.View) -> Dict[str, Any]:
    return {"uri": uri_from_view(view)}


def entire_content(view: sublime.View) -> str:
    return view.substr(sublime.Region(0, view.size()))


def text_document_item(view: sublime.View, language_id: str) -> Dict[str, Any]:
    return {
        "uri": uri_from_view(view),
        "languageId": language_id,
        "version": view.change_count(),
        "text": entire_content(view)
    }


def versioned_text_document_identifier(view: sublime.View) -> Dict[str, Any]:
    return {"uri": uri_from_view(view), "version": view.change_count()}


def text_document_position_params(view: sublime.View, location: int) -> Dict[str, Any]:
    return {"textDocument": text_document_identifier(view), "position": offset_to_point(view, location).to_lsp()}


def did_open_text_document_params(view: sublime.View, language_id: str) -> Dict[str, Any]:
    return {"textDocument": text_document_item(view, language_id)}


def render_text_change(change: sublime.TextChange) -> Dict[str, Any]:
    # Note: cannot use protocol.Range because these are "historic" points.
    return {
        "range": {
            "start": {"line": change.a.row, "character": change.a.col_utf16},
            "end":   {"line": change.b.row, "character": change.b.col_utf16}},
        "rangeLength": abs(change.b.pt - change.a.pt),
        "text": change.str
    }


def did_change_text_document_params(view: sublime.View,
                                    changes: Optional[Iterable[sublime.TextChange]] = None) -> Dict[str, Any]:
    content_changes = []  # type: List[Dict[str, Any]]
    result = {"textDocument": versioned_text_document_identifier(view), "contentChanges": content_changes}
    if changes is None:
        # TextDocumentSyncKindFull
        content_changes.append({"text": entire_content(view)})
    else:
        # TextDocumentSyncKindIncremental
        for change in changes:
            content_changes.append(render_text_change(change))
    return result


def will_save_text_document_params(view: sublime.View, reason: int) -> Dict[str, Any]:
    return {"textDocument": text_document_identifier(view), "reason": reason}


def did_save_text_document_params(view: sublime.View, include_text: bool) -> Dict[str, Any]:
    result = {"textDocument": text_document_identifier(view)}  # type: Dict[str, Any]
    if include_text:
        result["text"] = entire_content(view)
    return result


def did_close_text_document_params(view: sublime.View) -> Dict[str, Any]:
    return {"textDocument": text_document_identifier(view)}


def did_open(view: sublime.View, language_id: str) -> Notification:
    return Notification.didOpen(did_open_text_document_params(view, language_id))


def did_change(view: sublime.View, changes: Optional[Iterable[sublime.TextChange]] = None) -> Notification:
    return Notification.didChange(did_change_text_document_params(view, changes))


def will_save(view: sublime.View, reason: int) -> Notification:
    return Notification.willSave(will_save_text_document_params(view, reason))


def will_save_wait_until(view: sublime.View, reason: int) -> Request:
    return Request.willSaveWaitUntil(will_save_text_document_params(view, reason))


def did_save(view: sublime.View, include_text: bool) -> Notification:
    return Notification.didSave(did_save_text_document_params(view, include_text))


def did_close(view: sublime.View) -> Notification:
    return Notification.didClose(did_close_text_document_params(view))


def formatting_options(settings: sublime.Settings) -> Dict[str, Any]:
    return {
        "tabSize": settings.get("tab_size", 4),
        "insertSpaces": settings.get("translate_tabs_to_spaces", False)
    }


def text_document_formatting(view: sublime.View) -> Request:
    return Request.formatting({
        "textDocument": text_document_identifier(view),
        "options": formatting_options(view.settings())
    })


def text_document_range_formatting(view: sublime.View, region: sublime.Region) -> Request:
    return Request.rangeFormatting({
        "textDocument": text_document_identifier(view),
        "options": formatting_options(view.settings()),
        "range": region_to_range(view, region).to_lsp()
    })


def did_change_configuration(d: DottedDict) -> Notification:
    return Notification.didChangeConfiguration({"settings": d.get()})


FORMAT_STRING = 0x1
FORMAT_MARKED_STRING = 0x2
FORMAT_MARKUP_CONTENT = 0x4


def minihtml(view: sublime.View, content: Union[str, Dict[str, str], list], allowed_formats: int) -> str:
    """
    Formats provided input content into markup accepted by minihtml.

    Content can be in one of those formats:
     - string: treated as plain text
     - MarkedString: string or { language: string; value: string }
     - MarkedString[]
     - MarkupContent: { kind: MarkupKind, value: string }

    We can't distinguish between plain text string and a MarkedString in a string form so
    FORMAT_STRING and FORMAT_MARKED_STRING can't both be specified at the same time.

    :param view
    :param content
    :param allowed_formats: Bitwise flag specifying which formats to parse.

    :returns: Formatted string
    """
    if allowed_formats == 0:
        raise ValueError("Must specify at least one format")
    parse_string = bool(allowed_formats & FORMAT_STRING)
    parse_marked_string = bool(allowed_formats & FORMAT_MARKED_STRING)
    parse_markup_content = bool(allowed_formats & FORMAT_MARKUP_CONTENT)
    if parse_string and parse_marked_string:
        raise ValueError("Not allowed to specify FORMAT_STRING and FORMAT_MARKED_STRING at the same time")
    is_plain_text = True
    result = ''
    if (parse_string or parse_marked_string) and isinstance(content, str):
        # plain text string or MarkedString
        is_plain_text = parse_string
        result = content
    if parse_marked_string and isinstance(content, list):
        # MarkedString[]
        formatted = []
        for item in content:
            value = ""
            language = None
            if isinstance(item, str):
                value = item
            else:
                value = item.get("value") or ""
                language = item.get("language")

            if language:
                formatted.append("```{}\n{}\n```\n".format(language, value))
            else:
                formatted.append(value)

        is_plain_text = False
        result = "\n".join(formatted)
    if (parse_marked_string or parse_markup_content) and isinstance(content, dict):
        # MarkupContent or MarkedString (dict)
        language = content.get("language")
        kind = content.get("kind")
        value = content.get("value") or ""
        if parse_markup_content and kind:
            # MarkupContent
            is_plain_text = kind != "markdown"
            result = value
        if parse_marked_string and language:
            # MarkedString (dict)
            is_plain_text = False
            result = "```{}\n{}\n```\n".format(language, value)
    if is_plain_text:
        return text2html(result)
    else:
        frontmatter_config = mdpopups.format_frontmatter({'allow_code_wrap': True})
        return mdpopups.md2html(view, frontmatter_config + result)


REPLACEMENT_MAP = {
    "&": "&amp;",
    "<": "&lt;",
    ">": "&gt;",
    "\t": 4 * "&nbsp;",
    "\n": "<br>",
    "\xa0": "&nbsp;",  # non-breaking space
    "\xc2": "&nbsp;",  # control character
}

PATTERNS = [
    r'(?P<special>[{}])'.format(''.join(REPLACEMENT_MAP.keys())),
    r'(?P<url>https?://(?:[\w\d:#@%/;$()~_?\+\-=\\\.&](?:#!)?)*)',
    r'(?P<multispace> {2,})',
]

REPLACEMENT_RE = re.compile('|'.join(PATTERNS), flags=re.IGNORECASE)


def _replace_match(match: Any) -> str:
    special_match = match.group('special')
    if special_match:
        return REPLACEMENT_MAP[special_match]
    url = match.group('url')
    if url:
        return "<a href='{}'>{}</a>".format(url, url)
    return len(match.group('multispace')) * '&nbsp;'


def text2html(content: str) -> str:
    return re.sub(REPLACEMENT_RE, _replace_match, content)<|MERGE_RESOLUTION|>--- conflicted
+++ resolved
@@ -2,14 +2,11 @@
 from .protocol import Point, Range, Notification, Request
 from .typing import Optional, Dict, Any, Iterable, List, Union
 from .url import filename_to_uri
-<<<<<<< HEAD
+from .url import uri_to_filename
 import linecache
 import mdpopups
 import re
 import sublime
-=======
-from .url import uri_to_filename
->>>>>>> bf7dcf79
 
 
 def get_line(window: Optional[sublime.Window], file_name: str, row: int) -> str:
